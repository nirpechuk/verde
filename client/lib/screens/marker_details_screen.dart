import 'package:flutter/material.dart';
import 'package:geocoding/geocoding.dart';
import '../models/marker.dart';
import '../models/issue.dart';
import '../models/event.dart';
import '../services/supabase_service.dart';
import 'auth_screen.dart';

class MarkerDetailsScreen extends StatefulWidget {
  final AppMarker marker;
  final VoidCallback onDataChanged;

  const MarkerDetailsScreen({
    super.key,
    required this.marker,
    required this.onDataChanged,
  });

  @override
  State<MarkerDetailsScreen> createState() => _MarkerDetailsScreenState();
}

class _MarkerDetailsScreenState extends State<MarkerDetailsScreen> {
  Issue? _issue;
  Event? _event;
  bool _isLoading = true;
  bool _hasVoted = false;
  int? _userVote; // -1, 1, or null
  Map<String, int> _voteStats = {'upvotes': 0, 'downvotes': 0, 'total': 0, 'score': 0};
  bool _hasRsvped = false;
  String _rsvpStatus = 'not_going';
  Placemark? _placemark;

  @override
  void initState() {
    super.initState();
    _loadMarkerDetails();
  }

  Future<void> _loadMarkerDetails() async {
    try {
      if (widget.marker.type == MarkerType.issue) {
<<<<<<< HEAD
        final issue = await SupabaseService.getIssueByMarkerId(
          widget.marker.id,
        );
        final hasVoted = await SupabaseService.hasUserVotedOnIssue(issue.id);
=======
        final issue = await SupabaseService.getIssueByMarkerId(widget.marker.id);
        final userVote = await SupabaseService.getUserVoteOnIssue(issue.id);
        final voteStats = await SupabaseService.getIssueVoteStats(issue.id);
>>>>>>> dd959296
        setState(() {
          _issue = issue;
          _hasVoted = userVote != null;
          _userVote = userVote;
          _voteStats = voteStats;
        });
      } else {
        final event = await SupabaseService.getEventByMarkerId(
          widget.marker.id,
        );
        final rsvpStatus = await SupabaseService.getUserRsvpStatus(event.id);
        setState(() {
          _event = event;
          _hasRsvped = rsvpStatus != null;
          _rsvpStatus = rsvpStatus ?? 'not_going';
        });
      }
    } catch (e) {
      ScaffoldMessenger.of(
        context,
      ).showSnackBar(SnackBar(content: Text('Error loading details: $e')));
    } finally {
      setState(() {
        _isLoading = false;
      });
    }

    // Fetch placemark for location display
    try {
      final placemarks = await placemarkFromCoordinates(
        widget.marker.location.latitude,
        widget.marker.location.longitude,
      );
      setState(() {
        _placemark = placemarks.isNotEmpty ? placemarks[0] : null;
      });
    } catch (e) {
      // Handle geocoding error silently or show a message if needed
      setState(() {
        _placemark = null;
      });
    }
  }

  Future<void> _voteOnIssue(int vote) async {
    if (_issue == null) return;

    if (!SupabaseService.isAuthenticated) {
      final result = await Navigator.push<bool>(
        context,
        MaterialPageRoute(
          builder: (context) =>
              const AuthScreen(actionContext: 'to vote on this issue'),
        ),
      );
      if (result != true) return;
    }

    try {
      await SupabaseService.voteOnIssue(_issue!.id, vote);
<<<<<<< HEAD
      setState(() {
        _hasVoted = true;
      });

=======
      
      // Show appropriate message based on whether it's a new vote or vote change
      String message;
      if (_userVote == null) {
        message = 'Vote submitted! +1 point';
      } else {
        message = 'Vote updated!';
      }
      
>>>>>>> dd959296
      ScaffoldMessenger.of(context).showSnackBar(
        SnackBar(
          content: Text(message),
          backgroundColor: Colors.green,
        ),
      );

      widget.onDataChanged();
      await _loadMarkerDetails(); // Refresh to get updated voting information
    } catch (e) {
      String errorMessage = 'Error voting: $e';
      if (e.toString().contains('already cast this vote')) {
        errorMessage = 'You have already cast this vote on this issue';
      }

      ScaffoldMessenger.of(context).showSnackBar(
        SnackBar(content: Text(errorMessage), backgroundColor: Colors.red),
      );
    }
  }

  Future<void> _rsvpToEvent(String status) async {
    if (_event == null) return;

    if (!SupabaseService.isAuthenticated) {
      final result = await Navigator.push<bool>(
        context,
        MaterialPageRoute(
          builder: (context) =>
              const AuthScreen(actionContext: 'to RSVP to this event'),
        ),
      );
      if (result != true) return;
    }

    try {
      await SupabaseService.rsvpToEvent(_event!.id, status);
      setState(() {
        _hasRsvped = true;
        _rsvpStatus = status;
      });

      if (status == 'going') {
        ScaffoldMessenger.of(context).showSnackBar(
          const SnackBar(
            content: Text('RSVP confirmed! +5 points'),
            backgroundColor: Colors.green,
          ),
        );
      } else {
        ScaffoldMessenger.of(context).showSnackBar(
          const SnackBar(
            content: Text('RSVP updated!'),
            backgroundColor: Colors.blue,
          ),
        );
      }

      widget.onDataChanged();
      await _loadMarkerDetails(); // Refresh to get updated participant count
    } catch (e) {
      String errorMessage = 'Error with RSVP: $e';
      if (e.toString().contains('duplicate key')) {
        errorMessage = 'RSVP status updated!';
        setState(() {
          _hasRsvped = true;
          _rsvpStatus = status;
        });
      }

      ScaffoldMessenger.of(context).showSnackBar(
        SnackBar(
          content: Text(errorMessage),
          backgroundColor: e.toString().contains('duplicate key')
              ? Colors.blue
              : Colors.red,
        ),
      );
    }
  }

  Widget _buildIssueDetails() {
    if (_issue == null) return const SizedBox();

    return Column(
      crossAxisAlignment: CrossAxisAlignment.start,
      children: [
        Card(
          child: Padding(
            padding: const EdgeInsets.all(16.0),
            child: Column(
              crossAxisAlignment: CrossAxisAlignment.start,
              children: [
                Row(
                  children: [
                    Container(
                      padding: const EdgeInsets.symmetric(
                        horizontal: 8,
                        vertical: 4,
                      ),
                      decoration: BoxDecoration(
                        color: Colors.red.withOpacity(0.1),
                        borderRadius: BorderRadius.circular(12),
                        border: Border.all(color: Colors.red),
                      ),
                      child: Text(
                        _issue!.categoryDisplayName,
                        style: const TextStyle(
                          color: Colors.red,
                          fontWeight: FontWeight.bold,
                          fontSize: 12,
                        ),
                      ),
                    ),
                    const Spacer(),
                    // Enhanced credibility display with vote breakdown
                    Column(
                      crossAxisAlignment: CrossAxisAlignment.end,
                      children: [
<<<<<<< HEAD
                        Icon(
                          _issue!.credibilityScore >= 0
                              ? Icons.thumb_up
                              : Icons.thumb_down,
                          size: 16,
                          color: _issue!.credibilityScore >= 0
                              ? Colors.green
                              : Colors.red,
                        ),
                        const SizedBox(width: 4),
                        Text(
                          '${_issue!.credibilityScore}',
                          style: TextStyle(
                            fontWeight: FontWeight.bold,
                            color: _issue!.credibilityScore >= 0
                                ? Colors.green
                                : Colors.red,
=======
                        Row(
                          mainAxisSize: MainAxisSize.min,
                          children: [
                            Icon(
                              _voteStats['score']! >= 0 ? Icons.thumb_up : Icons.thumb_down,
                              size: 16,
                              color: _voteStats['score']! >= 0 ? Colors.green : Colors.red,
                            ),
                            const SizedBox(width: 4),
                            Text(
                              '${_voteStats['score']}',
                              style: TextStyle(
                                fontWeight: FontWeight.bold,
                                color: _voteStats['score']! >= 0 ? Colors.green : Colors.red,
                              ),
                            ),
                          ],
                        ),
                        if (_voteStats['total']! > 0) ...[
                          const SizedBox(height: 2),
                          Text(
                            '${_voteStats['total']} vote${_voteStats['total'] == 1 ? '' : 's'}',
                            style: const TextStyle(
                              fontSize: 10,
                              color: Colors.grey,
                            ),
>>>>>>> dd959296
                          ),
                        ],
                      ],
                    ),
                  ],
                ),
                const SizedBox(height: 12),
                Text(
                  _issue!.title,
                  style: const TextStyle(
                    fontSize: 18,
                    fontWeight: FontWeight.bold,
                  ),
                ),
                if (_issue!.description != null) ...[
                  const SizedBox(height: 8),
                  Text(_issue!.description!),
                ],
                const SizedBox(height: 12),
                Text(
                  'Reported: ${_formatDate(_issue!.createdAt)}',
                  style: Theme.of(context).textTheme.bodySmall,
                ),
              ],
            ),
          ),
        ),
        const SizedBox(height: 16),
        
        // Voting statistics card
        if (_voteStats['total']! > 0)
          Card(
            child: Padding(
              padding: const EdgeInsets.all(16.0),
              child: Column(
                crossAxisAlignment: CrossAxisAlignment.start,
                children: [
                  const Text(
                    'Community Voting',
                    style: TextStyle(
                      fontSize: 16,
                      fontWeight: FontWeight.bold,
                    ),
                  ),
                  const SizedBox(height: 12),
                  Row(
                    children: [
                      Expanded(
                        child: Container(
                          padding: const EdgeInsets.all(12),
                          decoration: BoxDecoration(
                            color: Colors.green.withOpacity(0.1),
                            borderRadius: BorderRadius.circular(8),
                            border: Border.all(color: Colors.green.withOpacity(0.3)),
                          ),
                          child: Column(
                            children: [
                              Row(
                                mainAxisAlignment: MainAxisAlignment.center,
                                children: [
                                  const Icon(Icons.thumb_up, color: Colors.green, size: 20),
                                  const SizedBox(width: 4),
                                  Text(
                                    '${_voteStats['upvotes']}',
                                    style: const TextStyle(
                                      fontSize: 18,
                                      fontWeight: FontWeight.bold,
                                      color: Colors.green,
                                    ),
                                  ),
                                ],
                              ),
                              const Text(
                                'Credible',
                                style: TextStyle(
                                  fontSize: 12,
                                  color: Colors.green,
                                  fontWeight: FontWeight.w500,
                                ),
                              ),
                            ],
                          ),
                        ),
                      ),
                      const SizedBox(width: 12),
                      Expanded(
                        child: Container(
                          padding: const EdgeInsets.all(12),
                          decoration: BoxDecoration(
                            color: Colors.red.withOpacity(0.1),
                            borderRadius: BorderRadius.circular(8),
                            border: Border.all(color: Colors.red.withOpacity(0.3)),
                          ),
                          child: Column(
                            children: [
                              Row(
                                mainAxisAlignment: MainAxisAlignment.center,
                                children: [
                                  const Icon(Icons.thumb_down, color: Colors.red, size: 20),
                                  const SizedBox(width: 4),
                                  Text(
                                    '${_voteStats['downvotes']}',
                                    style: const TextStyle(
                                      fontSize: 18,
                                      fontWeight: FontWeight.bold,
                                      color: Colors.red,
                                    ),
                                  ),
                                ],
                              ),
                              const Text(
                                'Not Credible',
                                style: TextStyle(
                                  fontSize: 12,
                                  color: Colors.red,
                                  fontWeight: FontWeight.w500,
                                ),
                              ),
                            ],
                          ),
                        ),
                      ),
                    ],
                  ),
                ],
              ),
            ),
          ),
        
        const SizedBox(height: 16),
        
        // Voting action section
        Card(
          child: Padding(
            padding: const EdgeInsets.all(16.0),
            child: Column(
              crossAxisAlignment: CrossAxisAlignment.start,
              children: [
                Text(
                  _hasVoted 
                    ? 'Your Vote' 
                    : 'Is this issue credible?',
                  style: const TextStyle(fontWeight: FontWeight.bold),
                ),
                const SizedBox(height: 8),
                
                if (_hasVoted) ...[
                  // Show current vote and allow changing
                  Container(
                    padding: const EdgeInsets.all(12),
                    decoration: BoxDecoration(
                      color: (_userVote == 1 ? Colors.green : Colors.red).withOpacity(0.1),
                      borderRadius: BorderRadius.circular(8),
                      border: Border.all(
                        color: (_userVote == 1 ? Colors.green : Colors.red).withOpacity(0.3),
                      ),
                    ),
                    child: Row(
                      children: [
                        Icon(
                          _userVote == 1 ? Icons.thumb_up : Icons.thumb_down,
                          color: _userVote == 1 ? Colors.green : Colors.red,
                        ),
                        const SizedBox(width: 8),
                        Text(
                          'You voted: ${_userVote == 1 ? 'Credible' : 'Not Credible'}',
                          style: TextStyle(
                            color: _userVote == 1 ? Colors.green : Colors.red,
                            fontWeight: FontWeight.w500,
                          ),
                        ),
                      ],
                    ),
                  ),
                  const SizedBox(height: 12),
                  const Text(
                    'Change your vote:',
                    style: TextStyle(fontSize: 14, color: Colors.grey),
                  ),
                  const SizedBox(height: 8),
                ],
                
                // Voting buttons
                Row(
                  children: [
                    Expanded(
                      child: ElevatedButton.icon(
                        onPressed: _userVote == 1 ? null : () => _voteOnIssue(1),
                        icon: const Icon(Icons.thumb_up),
                        label: Text(_hasVoted 
                          ? (_userVote == 1 ? 'Current Vote' : 'Change to Credible')
                          : 'Yes (+1 Point)'),
                        style: ElevatedButton.styleFrom(
                          backgroundColor: _userVote == 1 
                            ? Colors.green.shade700 
                            : Colors.green,
                          foregroundColor: Colors.white,
                          disabledBackgroundColor: Colors.green.shade700,
                          disabledForegroundColor: Colors.white,
                        ),
                      ),
                    ),
                    const SizedBox(width: 8),
                    Expanded(
                      child: ElevatedButton.icon(
                        onPressed: _userVote == -1 ? null : () => _voteOnIssue(-1),
                        icon: const Icon(Icons.thumb_down),
                        label: Text(_hasVoted 
                          ? (_userVote == -1 ? 'Current Vote' : 'Change to Not Credible')
                          : 'No (+1 Point)'),
                        style: ElevatedButton.styleFrom(
                          backgroundColor: _userVote == -1 
                            ? Colors.red.shade700 
                            : Colors.red,
                          foregroundColor: Colors.white,
                          disabledBackgroundColor: Colors.red.shade700,
                          disabledForegroundColor: Colors.white,
                        ),
                      ),
                    ),
                  ],
                ),
              ],
            ),
          ),
        ),
      ],
    );
  }

  Widget _buildEventDetails() {
    if (_event == null) return const SizedBox();

    return Column(
      crossAxisAlignment: CrossAxisAlignment.start,
      children: [
        Card(
          child: Padding(
            padding: const EdgeInsets.all(16.0),
            child: Column(
              crossAxisAlignment: CrossAxisAlignment.start,
              children: [
                Row(
                  children: [
                    Container(
                      padding: const EdgeInsets.symmetric(
                        horizontal: 8,
                        vertical: 4,
                      ),
                      decoration: BoxDecoration(
                        color: Colors.green.withOpacity(0.1),
                        borderRadius: BorderRadius.circular(12),
                        border: Border.all(color: Colors.green),
                      ),
                      child: Text(
                        _event!.categoryDisplayName,
                        style: const TextStyle(
                          color: Colors.green,
                          fontWeight: FontWeight.bold,
                          fontSize: 12,
                        ),
                      ),
                    ),
                    const Spacer(),
                    if (_event!.isActive)
                      Container(
                        padding: const EdgeInsets.symmetric(
                          horizontal: 8,
                          vertical: 4,
                        ),
                        decoration: BoxDecoration(
                          color: Colors.orange,
                          borderRadius: BorderRadius.circular(12),
                        ),
                        child: const Text(
                          'LIVE',
                          style: TextStyle(
                            color: Colors.white,
                            fontWeight: FontWeight.bold,
                            fontSize: 10,
                          ),
                        ),
                      ),
                  ],
                ),
                const SizedBox(height: 12),
                Text(
                  _event!.title,
                  style: const TextStyle(
                    fontSize: 18,
                    fontWeight: FontWeight.bold,
                  ),
                ),
                if (_event!.description != null) ...[
                  const SizedBox(height: 8),
                  Text(_event!.description!),
                ],
                const SizedBox(height: 12),
                Row(
                  children: [
                    const Icon(Icons.schedule, size: 16),
                    const SizedBox(width: 4),
                    Text(
                      '${_formatDateTime(_event!.startTime)} - ${_formatDateTime(_event!.endTime)}',
                    ),
                  ],
                ),
                const SizedBox(height: 4),
                Row(
                  children: [
                    const Icon(Icons.people, size: 16),
                    const SizedBox(width: 4),
                    Text(
                      _event!.maxParticipants != null
                          ? '${_event!.currentParticipants}/${_event!.maxParticipants} participants'
                          : '${_event!.currentParticipants} participants',
                    ),
                  ],
                ),
              ],
            ),
          ),
        ),
        const SizedBox(height: 16),
        if (!_event!.isFull) ...[
          Text(
            _hasRsvped ? 'Update your RSVP:' : 'Will you attend this event?',
            style: const TextStyle(fontWeight: FontWeight.bold),
          ),
          const SizedBox(height: 8),
          Column(
            children: [
              SizedBox(
                width: double.infinity,
                child: ElevatedButton.icon(
                  onPressed: () => _rsvpToEvent('going'),
                  icon: Icon(
                    _rsvpStatus == 'going'
                        ? Icons.check_circle
                        : Icons.check_circle_outline,
                  ),
                  label: Text(
                    _rsvpStatus == 'going'
                        ? 'Going!'
                        : 'Yes, I\'m going! (+5 Points)',
                  ),
                  style: ElevatedButton.styleFrom(
                    backgroundColor: _rsvpStatus == 'going'
                        ? Colors.green.shade700
                        : Colors.green,
                    foregroundColor: Colors.white,
                  ),
                ),
              ),
              const SizedBox(height: 8),
              SizedBox(
                width: double.infinity,
                child: ElevatedButton.icon(
                  onPressed: () => _rsvpToEvent('maybe'),
                  icon: Icon(
                    _rsvpStatus == 'maybe' ? Icons.help : Icons.help_outline,
                  ),
                  label: Text(_rsvpStatus == 'maybe' ? 'Maybe going' : 'Maybe'),
                  style: ElevatedButton.styleFrom(
                    backgroundColor: _rsvpStatus == 'maybe'
                        ? Colors.orange.shade700
                        : Colors.orange,
                    foregroundColor: Colors.white,
                  ),
                ),
              ),
              if (_hasRsvped) ...[
                const SizedBox(height: 8),
                SizedBox(
                  width: double.infinity,
                  child: ElevatedButton.icon(
                    onPressed: () => _rsvpToEvent('not_going'),
                    icon: Icon(
                      _rsvpStatus == 'not_going'
                          ? Icons.cancel
                          : Icons.cancel_outlined,
                    ),
                    label: Text(
                      _rsvpStatus == 'not_going' ? 'Not going' : 'Cancel RSVP',
                    ),
                    style: ElevatedButton.styleFrom(
                      backgroundColor: _rsvpStatus == 'not_going'
                          ? Colors.grey.shade700
                          : Colors.grey,
                      foregroundColor: Colors.white,
                    ),
                  ),
                ),
              ],
            ],
          ),
        ] else if (_event!.isFull) ...[
          Container(
            padding: const EdgeInsets.all(12),
            decoration: BoxDecoration(
              color: Colors.orange.withOpacity(0.1),
              borderRadius: BorderRadius.circular(8),
              border: Border.all(color: Colors.orange),
            ),
            child: const Row(
              children: [
                Icon(Icons.people, color: Colors.orange),
                SizedBox(width: 8),
                Text('This event is full'),
              ],
            ),
          ),
        ] else ...[
          Container(
            padding: const EdgeInsets.all(12),
            decoration: BoxDecoration(
              color: Colors.blue.withOpacity(0.1),
              borderRadius: BorderRadius.circular(8),
              border: Border.all(color: Colors.blue),
            ),
            child: Row(
              children: [
                const Icon(Icons.check_circle, color: Colors.blue),
                const SizedBox(width: 8),
                Text(
                  'You\'re ${_rsvpStatus == 'going'
                      ? 'going'
                      : _rsvpStatus == 'maybe'
                      ? 'maybe going'
                      : 'not going'}',
                ),
              ],
            ),
          ),
        ],
      ],
    );
  }

  String _formatDate(DateTime date) {
    return '${date.day}/${date.month}/${date.year}';
  }

  String _formatDateTime(DateTime date) {
    return '${date.day}/${date.month} ${date.hour.toString().padLeft(2, '0')}:${date.minute.toString().padLeft(2, '0')}';
  }

  String _formatAddress(Placemark placemark) {
    final parts = <String>[];

    // Add street address
    if (placemark.street != null && placemark.street!.isNotEmpty) {
      parts.add(placemark.street!);
    }

    // Add locality (city)
    if (placemark.locality != null && placemark.locality!.isNotEmpty) {
      parts.add(placemark.locality!);
    }

    // Add administrative area (state/province)
    if (placemark.administrativeArea != null &&
        placemark.administrativeArea!.isNotEmpty) {
      parts.add(placemark.administrativeArea!);
    }

    // Add postal code
    if (placemark.postalCode != null && placemark.postalCode!.isNotEmpty) {
      parts.add(placemark.postalCode!);
    }

    // Add country
    if (placemark.country != null && placemark.country!.isNotEmpty) {
      parts.add(placemark.country!);
    }

    return parts.isNotEmpty ? parts.join(', ') : 'Unknown location';
  }

  @override
  Widget build(BuildContext context) {
    return Scaffold(
      appBar: AppBar(
        title: Text(
          widget.marker.type == MarkerType.issue
              ? 'Issue Details'
              : 'Event Details',
        ),
        backgroundColor: widget.marker.type == MarkerType.issue
            ? Colors.red
            : Colors.green,
        foregroundColor: Colors.white,
      ),
      body: _isLoading
          ? const Center(child: CircularProgressIndicator())
          : Padding(
              padding: const EdgeInsets.all(16.0),
              child: SingleChildScrollView(
                child: Column(
                  crossAxisAlignment: CrossAxisAlignment.start,
                  children: [
                    Card(
                      child: Padding(
                        padding: const EdgeInsets.all(16.0),
                        child: Column(
                          crossAxisAlignment: CrossAxisAlignment.start,
                          children: [
                            Text(
                              'Location',
                              style: Theme.of(context).textTheme.titleMedium,
                            ),
                            const SizedBox(height: 8),
                            Text(
                              // 'Lat: ${widget.marker.location.latitude.toStringAsFixed(6)}\n'
                              // 'Lng: ${widget.marker.location.longitude.toStringAsFixed(6)}',
                              _placemark != null
                                  ? _formatAddress(_placemark!)
                                  : 'Loading location...',
                              style: Theme.of(context).textTheme.bodySmall,
                            ),
                          ],
                        ),
                      ),
                    ),
                    const SizedBox(height: 16),
                    if (widget.marker.type == MarkerType.issue)
                      _buildIssueDetails()
                    else
                      _buildEventDetails(),
                  ],
                ),
              ),
            ),
    );
  }
}<|MERGE_RESOLUTION|>--- conflicted
+++ resolved
@@ -40,16 +40,9 @@
   Future<void> _loadMarkerDetails() async {
     try {
       if (widget.marker.type == MarkerType.issue) {
-<<<<<<< HEAD
-        final issue = await SupabaseService.getIssueByMarkerId(
-          widget.marker.id,
-        );
-        final hasVoted = await SupabaseService.hasUserVotedOnIssue(issue.id);
-=======
         final issue = await SupabaseService.getIssueByMarkerId(widget.marker.id);
         final userVote = await SupabaseService.getUserVoteOnIssue(issue.id);
         final voteStats = await SupabaseService.getIssueVoteStats(issue.id);
->>>>>>> dd959296
         setState(() {
           _issue = issue;
           _hasVoted = userVote != null;
@@ -110,13 +103,6 @@
 
     try {
       await SupabaseService.voteOnIssue(_issue!.id, vote);
-<<<<<<< HEAD
-      setState(() {
-        _hasVoted = true;
-      });
-
-=======
-      
       // Show appropriate message based on whether it's a new vote or vote change
       String message;
       if (_userVote == null) {
@@ -124,8 +110,6 @@
       } else {
         message = 'Vote updated!';
       }
-      
->>>>>>> dd959296
       ScaffoldMessenger.of(context).showSnackBar(
         SnackBar(
           content: Text(message),
@@ -245,25 +229,6 @@
                     Column(
                       crossAxisAlignment: CrossAxisAlignment.end,
                       children: [
-<<<<<<< HEAD
-                        Icon(
-                          _issue!.credibilityScore >= 0
-                              ? Icons.thumb_up
-                              : Icons.thumb_down,
-                          size: 16,
-                          color: _issue!.credibilityScore >= 0
-                              ? Colors.green
-                              : Colors.red,
-                        ),
-                        const SizedBox(width: 4),
-                        Text(
-                          '${_issue!.credibilityScore}',
-                          style: TextStyle(
-                            fontWeight: FontWeight.bold,
-                            color: _issue!.credibilityScore >= 0
-                                ? Colors.green
-                                : Colors.red,
-=======
                         Row(
                           mainAxisSize: MainAxisSize.min,
                           children: [
@@ -290,7 +255,6 @@
                               fontSize: 10,
                               color: Colors.grey,
                             ),
->>>>>>> dd959296
                           ),
                         ],
                       ],
